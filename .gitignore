*.log
.DS_Store
node_modules
dist
test-output.*
.cache
TODO.md
<<<<<<< HEAD
report.*.json
=======

# Editor specific
.idea
.vscode
>>>>>>> 18bfc30e
<|MERGE_RESOLUTION|>--- conflicted
+++ resolved
@@ -5,11 +5,8 @@
 test-output.*
 .cache
 TODO.md
-<<<<<<< HEAD
 report.*.json
-=======
 
 # Editor specific
 .idea
-.vscode
->>>>>>> 18bfc30e
+.vscode